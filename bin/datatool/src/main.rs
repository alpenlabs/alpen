--- conflicted
+++ resolved
@@ -19,14 +19,10 @@
     params::{ProofPublishMode, RollupParams},
     vk::RollupVerifyingKey,
 };
-<<<<<<< HEAD
-use strata_sp1_guest_builder::GUEST_CHECKPOINT_VK_HASH_STR;
-=======
 use strata_sp1_guest_builder::{
-    GUEST_BTC_BLOCKSPACE_ELF, GUEST_CHECKPOINT_ELF, GUEST_CHECKPOINT_ELF_STR, GUEST_CL_AGG_ELF,
+    GUEST_BTC_BLOCKSPACE_ELF, GUEST_CHECKPOINT_ELF, GUEST_CHECKPOINT_VK_HASH_STR, GUEST_CL_AGG_ELF,
     GUEST_CL_STF_ELF, GUEST_EVM_EE_STF_ELF, GUEST_L1_BATCH_ELF,
 };
->>>>>>> 9c45b61e
 
 // TODO move some of these into a keyderiv crate
 const DERIV_BASE_IDX: u32 = 56;
@@ -252,12 +248,12 @@
 
 fn save_elf(path: PathBuf) -> anyhow::Result<()> {
     let constants = [
-        ("GUEST_CHECKPOINT_ELF", GUEST_CHECKPOINT_ELF),
-        ("GUEST_L1_BATCH_ELF", GUEST_L1_BATCH_ELF),
-        ("GUEST_BTC_BLOCKSPACE_ELF", GUEST_BTC_BLOCKSPACE_ELF),
-        ("GUEST_CL_AGG_ELF", GUEST_CL_AGG_ELF),
-        ("GUEST_CL_STF_ELF", GUEST_CL_STF_ELF),
-        ("GUEST_EVM_EE_STF_ELF", GUEST_EVM_EE_STF_ELF),
+        ("GUEST_CHECKPOINT_ELF", GUEST_CHECKPOINT_ELF.clone()),
+        ("GUEST_L1_BATCH_ELF", GUEST_L1_BATCH_ELF.clone()),
+        ("GUEST_BTC_BLOCKSPACE_ELF", GUEST_BTC_BLOCKSPACE_ELF.clone()),
+        ("GUEST_CL_AGG_ELF", GUEST_CL_AGG_ELF.clone()),
+        ("GUEST_CL_STF_ELF", GUEST_CL_STF_ELF.clone()),
+        ("GUEST_EVM_EE_STF_ELF", GUEST_EVM_EE_STF_ELF.clone()),
     ];
 
     let mut elf_file_content = String::new();
