use std::{collections::BTreeMap, sync::Arc};

use async_trait::async_trait;
use bitcoin::{
    consensus::deserialize,
    hashes::Hash,
    key::Parity,
    secp256k1::{PublicKey, XOnlyPublicKey},
    Transaction as BTransaction, Txid,
};
use futures::TryFutureExt;
use jsonrpsee::core::RpcResult;
use strata_bridge_relay::relayer::RelayerHandle;
use strata_btcio::{broadcaster::L1BroadcastHandle, writer::InscriptionHandle};
use strata_consensus_logic::{
    checkpoint::CheckpointHandle, l1_handler::verify_proof, sync_manager::SyncManager,
};
use strata_db::{
    traits::*,
    types::{CheckpointProvingStatus, L1TxEntry, L1TxStatus},
};
use strata_primitives::{
    bridge::{OperatorIdx, PublickeyTable},
    buf::Buf32,
    hash,
    params::Params,
};
use strata_rpc_api::{StrataAdminApiServer, StrataApiServer, StrataSequencerApiServer};
use strata_rpc_types::{
    errors::RpcServerError as Error, BlockHeader, BridgeDuties, ClientStatus, DaBlob, ExecUpdate,
    HexBytes, HexBytes32, L1Status, L2BlockStatus, NodeSyncStatus, RpcCheckpointInfo,
};
use strata_rpc_utils::to_jsonrpsee_error;
use strata_state::{
    batch::BatchCheckpoint,
    block::L2BlockBundle,
    bridge_duties::BridgeDuty,
    bridge_ops::WithdrawalIntent,
    bridge_state::DepositEntry,
    chain_state::Chainstate,
    client_state::ClientState,
    da_blob::{BlobDest, BlobIntent},
    header::L2Header,
    id::L2BlockId,
    l1::L1BlockId,
    operation::ClientUpdateOutput,
    sync_event::SyncEvent,
};
use strata_status::StatusRx;
use strata_storage::L2BlockManager;
use tokio::sync::{oneshot, Mutex};
use tracing::*;

use crate::extractor::{extract_deposit_requests, extract_withdrawal_infos};

fn fetch_l2blk<D: Database + Sync + Send + 'static>(
    l2_db: &Arc<<D as Database>::L2DB>,
    blkid: L2BlockId,
) -> Result<L2BlockBundle, Error> {
    l2_db
        .get_block_data(blkid)
        .map_err(Error::Db)?
        .ok_or(Error::MissingL2Block(blkid))
}

pub struct StrataRpcImpl<D> {
    status_rx: Arc<StatusRx>,
    database: Arc<D>,
    sync_manager: Arc<SyncManager>,
    l2_block_manager: Arc<L2BlockManager>,
    checkpoint_handle: Arc<CheckpointHandle>,
    relayer_handle: Arc<RelayerHandle>,
}

impl<D: Database + Sync + Send + 'static> StrataRpcImpl<D> {
    #[allow(clippy::too_many_arguments)]
    pub fn new(
        status_rx: Arc<StatusRx>,
        database: Arc<D>,
        sync_manager: Arc<SyncManager>,
        l2_block_manager: Arc<L2BlockManager>,
        checkpoint_handle: Arc<CheckpointHandle>,
        relayer_handle: Arc<RelayerHandle>,
    ) -> Self {
        Self {
            status_rx,
            database,
            sync_manager,
            l2_block_manager,
            checkpoint_handle,
            relayer_handle,
        }
    }

    /// Gets a ref to the current client state as of the last update.
    async fn get_client_state(&self) -> ClientState {
        self.sync_manager.status_rx().cl.borrow().clone()
    }

    /// Gets a clone of the current client state and fetches the chainstate that
    /// of the L2 block that it considers the tip state.
    async fn get_cur_states(&self) -> Result<(ClientState, Option<Arc<Chainstate>>), Error> {
        let cs = self.get_client_state().await;

        if cs.sync().is_none() {
            return Ok((cs, None));
        }

        let ss = cs.sync().unwrap();
        let tip_blkid = *ss.chain_tip_blkid();

        let db = self.database.clone();
        let chs = wait_blocking("load_chainstate", move || {
            // FIXME this is horrible, the sync state should have the block
            // number in it somewhere
            let l2_db = db.l2_db();
            let tip_block = l2_db
                .get_block_data(tip_blkid)?
                .ok_or(Error::MissingL2Block(tip_blkid))?;
            let idx = tip_block.header().blockidx();

            let chs_db = db.chain_state_db();
            let toplevel_st = chs_db
                .get_toplevel_state(idx)?
                .ok_or(Error::MissingChainstate(idx))?;

            Ok(Arc::new(toplevel_st))
        })
        .await?;

        Ok((cs, Some(chs)))
    }
}

fn conv_blk_header_to_rpc(blk_header: &impl L2Header) -> BlockHeader {
    BlockHeader {
        block_idx: blk_header.blockidx(),
        timestamp: blk_header.timestamp(),
        block_id: *blk_header.get_blockid().as_ref(),
        prev_block: *blk_header.parent().as_ref(),
        l1_segment_hash: *blk_header.l1_payload_hash().as_ref(),
        exec_segment_hash: *blk_header.exec_payload_hash().as_ref(),
        state_root: *blk_header.state_root().as_ref(),
    }
}

#[async_trait]
impl<D: Database + Send + Sync + 'static> StrataApiServer for StrataRpcImpl<D> {
    async fn protocol_version(&self) -> RpcResult<u64> {
        Ok(1)
    }

    async fn block_time(&self) -> RpcResult<u64> {
        Ok(self.sync_manager.params().rollup.block_time)
    }

    async fn get_l1_status(&self) -> RpcResult<L1Status> {
        Ok(self.status_rx.l1.borrow().clone())
    }

    async fn get_l1_connection_status(&self) -> RpcResult<bool> {
        Ok(self.get_l1_status().await?.bitcoin_rpc_connected)
    }

    async fn get_l1_block_hash(&self, height: u64) -> RpcResult<Option<String>> {
        let db = self.database.clone();
        let blk_manifest = wait_blocking("l1_block_manifest", move || {
            db.l1_db()
                .get_block_manifest(height)
                .map_err(|_| Error::MissingL1BlockManifest(height))
        })
        .await?;

        match blk_manifest {
            Some(blk) => Ok(Some(blk.block_hash().to_string())),
            None => Ok(None),
        }
    }

    async fn get_client_status(&self) -> RpcResult<ClientStatus> {
        let state = self.get_client_state().await;

        let last_l1 = state.most_recent_l1_block().copied().unwrap_or_else(|| {
            // TODO figure out a better way to do this
            warn!("last L1 block not set in client state, returning zero");
            L1BlockId::from(Buf32::zero())
        });

        // Copy these out of the sync state, if they're there.
        let (chain_tip, finalized_blkid) = state
            .sync()
            .map(|ss| (*ss.chain_tip_blkid(), *ss.finalized_blkid()))
            .unwrap_or_default();

        // FIXME make this load from cache, and put the data we actually want
        // here in the client state
        // FIXME error handling
        let db = self.database.clone();
        let slot: u64 = wait_blocking("load_cur_block", move || {
            let l2_db = db.l2_db();
            l2_db
                .get_block_data(chain_tip)
                .map(|b| b.map(|b| b.header().blockidx()).unwrap_or(u64::MAX))
                .map_err(Error::from)
        })
        .await?;

        Ok(ClientStatus {
            chain_tip: *chain_tip.as_ref(),
            chain_tip_slot: slot,
            finalized_blkid: *finalized_blkid.as_ref(),
            last_l1_block: *last_l1.as_ref(),
            buried_l1_height: state.l1_view().buried_l1_height(),
        })
    }

    async fn get_recent_block_headers(&self, count: u64) -> RpcResult<Vec<BlockHeader>> {
        // FIXME: sync state should have a block number
        let cl_state = self.get_client_state().await;

        let tip_blkid = *cl_state
            .sync()
            .ok_or(Error::ClientNotStarted)?
            .chain_tip_blkid();
        let db = self.database.clone();

        let fetch_limit = self.sync_manager.params().run().l2_blocks_fetch_limit;
        if count > fetch_limit {
            return Err(Error::FetchLimitReached(fetch_limit, count).into());
        }

        let blk_headers = wait_blocking("block_headers", move || {
            let l2_db = db.l2_db();
            let mut output = Vec::new();
            let mut cur_blkid = tip_blkid;

            while output.len() < count as usize {
                let l2_blk = fetch_l2blk::<D>(l2_db, cur_blkid)?;
                output.push(conv_blk_header_to_rpc(l2_blk.header()));
                cur_blkid = *l2_blk.header().parent();
                if l2_blk.header().blockidx() == 0 || Buf32::from(cur_blkid).is_zero() {
                    break;
                }
            }

            Ok(output)
        })
        .await?;

        Ok(blk_headers)
    }

    async fn get_headers_at_idx(&self, idx: u64) -> RpcResult<Option<Vec<BlockHeader>>> {
        let cl_state = self.get_client_state().await;
        let tip_blkid = *cl_state
            .sync()
            .ok_or(Error::ClientNotStarted)?
            .chain_tip_blkid();
        let db = self.database.clone();

        let blk_header = wait_blocking("block_at_idx", move || {
            let l2_db = db.l2_db();
            // check the tip idx
            let tip_idx = fetch_l2blk::<D>(l2_db, tip_blkid)?.header().blockidx();

            if idx > tip_idx {
                return Ok(None);
            }

            l2_db
                .get_blocks_at_height(idx)
                .map_err(Error::Db)?
                .iter()
                .map(|blkid| {
                    let l2_blk = fetch_l2blk::<D>(l2_db, *blkid)?;

                    Ok(Some(conv_blk_header_to_rpc(l2_blk.block().header())))
                })
                .collect::<Result<Option<Vec<BlockHeader>>, Error>>()
        })
        .await?;

        Ok(blk_header)
    }

    async fn get_header_by_id(&self, blkid: L2BlockId) -> RpcResult<Option<BlockHeader>> {
        let db = self.database.clone();
        // let blkid = L2BlockId::from(Buf32::from(blkid.0));

        Ok(wait_blocking("fetch_block", move || {
            let l2_db = db.l2_db();

            fetch_l2blk::<D>(l2_db, blkid)
        })
        .await
        .map(|blk| conv_blk_header_to_rpc(blk.header()))
        .ok())
    }

    async fn get_exec_update_by_id(&self, blkid: L2BlockId) -> RpcResult<Option<ExecUpdate>> {
        let db = self.database.clone();
        // let blkid = L2BlockId::from(Buf32::from(blkid.0));

        let l2_blk = wait_blocking("fetch_block", move || {
            let l2_db = db.l2_db();

            fetch_l2blk::<D>(l2_db, blkid)
        })
        .await
        .ok();

        match l2_blk {
            Some(l2_blk) => {
                let exec_update = l2_blk.exec_segment().update();

                let withdrawals = exec_update
                    .output()
                    .withdrawals()
                    .iter()
                    .map(|intent| WithdrawalIntent::new(*intent.amt(), *intent.dest_pk()))
                    .collect();

                let da_blobs = exec_update
                    .output()
                    .da_blobs()
                    .iter()
                    .map(|blob| DaBlob {
                        dest: blob.dest().into(),
                        blob_commitment: *blob.commitment().as_ref(),
                    })
                    .collect();

                Ok(Some(ExecUpdate {
                    update_idx: exec_update.input().update_idx(),
                    entries_root: *exec_update.input().entries_root().as_ref(),
                    extra_payload: exec_update.input().extra_payload().to_vec(),
                    new_state: *exec_update.output().new_state().as_ref(),
                    withdrawals,
                    da_blobs,
                }))
            }
            None => Ok(None),
        }
    }

    async fn get_cl_block_witness_raw(&self, idx: u64) -> RpcResult<Option<Vec<u8>>> {
        let blk_manifest_db = self.database.clone();
        let blk_ids: Vec<L2BlockId> = wait_blocking("l2_blockid", move || {
            blk_manifest_db
                .clone()
                .l2_db()
                .get_blocks_at_height(idx)
                .map_err(Error::Db)
        })
        .await?;

        // Check if blk_ids is empty
        let blkid = match blk_ids.first() {
            Some(id) => id.to_owned(),
            None => return Ok(None),
        };

        let l2_blk_db = self.database.clone();
        let l2_blk_bundle = wait_blocking("l2_block", move || {
            let l2_db = l2_blk_db.l2_db();
            fetch_l2blk::<D>(l2_db, blkid).map_err(|_| Error::MissingL2Block(blkid))
        })
        .await?;

        let chain_state_db = self.database.clone();
        let chain_state = wait_blocking("l2_chain_state", move || {
            let chs_db = chain_state_db.chain_state_db();

            chs_db
                .get_toplevel_state(idx - 1)
                .map_err(Error::Db)?
                .ok_or(Error::MissingChainstate(idx - 1))
        })
        .await?;

        let cl_block_witness = (chain_state, l2_blk_bundle.block());
        let raw_cl_block_witness = borsh::to_vec(&cl_block_witness)
            .map_err(|_| Error::Other("Failed to get raw cl block witness".to_string()))?;

        Ok(Some(raw_cl_block_witness))
    }

    async fn get_current_deposits(&self) -> RpcResult<Vec<u32>> {
        let (_, chain_state) = self.get_cur_states().await?;
        let chain_state = chain_state.ok_or(Error::BeforeGenesis)?;

        Ok(chain_state
            .deposits_table()
            .get_all_deposits_idxs_iters_iter()
            .collect())
    }

    async fn get_current_deposit_by_id(&self, deposit_id: u32) -> RpcResult<DepositEntry> {
        let (_, chain_state) = self.get_cur_states().await?;
        let chain_state = chain_state.ok_or(Error::BeforeGenesis)?;

        let deposit_entry = chain_state
            .deposits_table()
            .get_deposit(deposit_id)
            .ok_or(Error::UnknownIdx(deposit_id))?;

        Ok(deposit_entry.clone())
    }

    async fn sync_status(&self) -> RpcResult<NodeSyncStatus> {
        let sync = {
            let cl = self.status_rx.cl.borrow();
            cl.sync().ok_or(Error::ClientNotStarted)?.clone()
        };
        Ok(NodeSyncStatus {
            tip_height: sync.chain_tip_height(),
            tip_block_id: *sync.chain_tip_blkid(),
            finalized_block_id: *sync.finalized_blkid(),
        })
    }

    async fn get_raw_bundles(&self, start_height: u64, end_height: u64) -> RpcResult<HexBytes> {
        let block_ids = futures::future::join_all(
            (start_height..=end_height)
                .map(|height| self.l2_block_manager.get_blocks_at_height_async(height)),
        )
        .await;

        let block_ids = block_ids
            .into_iter()
            .filter_map(|f| f.ok())
            .flatten()
            .collect::<Vec<_>>();

        let blocks = futures::future::join_all(
            block_ids
                .iter()
                .map(|blkid| self.l2_block_manager.get_block_async(blkid)),
        )
        .await;

        let blocks = blocks
            .into_iter()
            .filter_map(|blk| blk.ok().flatten())
            .collect::<Vec<_>>();

        borsh::to_vec(&blocks)
            .map(HexBytes)
            .map_err(to_jsonrpsee_error("failed to serialize"))
    }

    async fn get_raw_bundle_by_id(&self, block_id: L2BlockId) -> RpcResult<Option<HexBytes>> {
        let block = self
            .l2_block_manager
            .get_block_async(&block_id)
            .await
            .map_err(|e| Error::Other(e.to_string()))?
            .map(|block| {
                borsh::to_vec(&block)
                    .map(HexBytes)
                    .map_err(to_jsonrpsee_error("failed to serialize"))
            })
            .transpose()?;
        Ok(block)
    }

    async fn get_msgs_by_scope(&self, scope: HexBytes) -> RpcResult<Vec<HexBytes>> {
        let msgs = self
            .relayer_handle
            .get_message_by_scope_async(scope.0)
            .map_err(to_jsonrpsee_error("querying relayer db"))
            .await?;

        let mut raw_msgs = Vec::new();
        for m in msgs {
            match borsh::to_vec(&m) {
                Ok(m) => raw_msgs.push(HexBytes(m)),
                Err(_) => {
                    let msg_id = m.compute_id();
                    warn!(%msg_id, "failed to serialize bridge msg");
                }
            }
        }

        Ok(raw_msgs)
    }

    async fn submit_bridge_msg(&self, raw_msg: HexBytes) -> RpcResult<()> {
        let msg =
            borsh::from_slice(&raw_msg.0).map_err(to_jsonrpsee_error("parse bridge message"))?;
        self.relayer_handle.submit_message_async(msg).await;
        Ok(())
    }

    // FIXME: find a way to handle reorgs if that becomes a problem
    async fn get_bridge_duties(
        &self,
        operator_idx: OperatorIdx,
        start_index: u64,
    ) -> RpcResult<BridgeDuties> {
        info!(%operator_idx, %start_index, "received request for bridge duties");

        // OPTIMIZE: the extraction of deposit and withdrawal duties can happen in parallel as they
        // depend on independent sources of information. This optimization can be done if this RPC
        // call takes a lot of time (for example, when there are hundreds of thousands of
        // deposits/withdrawals).

        let l1_db = self.database.l1_db();
        let network = self.status_rx.l1.borrow().network;

        let (deposit_duties, latest_index) =
            extract_deposit_requests(l1_db, start_index, network).await?;

        let deposit_duties = deposit_duties.map(BridgeDuty::from);

        let (_, current_states) = self.get_cur_states().await?;
        let chain_state = current_states.ok_or(Error::BeforeGenesis)?;

        let withdrawal_duties = extract_withdrawal_infos(&chain_state).map(BridgeDuty::from);

        let mut duties = vec![];
        duties.extend(deposit_duties);
        duties.extend(withdrawal_duties);

        info!(%operator_idx, %start_index, "dispatching duties");
        Ok(BridgeDuties {
            duties,
            start_index,
            stop_index: latest_index,
        })
    }

    async fn get_active_operator_chain_pubkey_set(&self) -> RpcResult<PublickeyTable> {
        let (_, chain_state) = self.get_cur_states().await?;
        let chain_state = chain_state.ok_or(Error::BeforeGenesis)?;

        let operator_table = chain_state.operator_table();
        let operator_map: BTreeMap<OperatorIdx, PublicKey> = operator_table
            .operators()
            .iter()
            .fold(BTreeMap::new(), |mut map, entry| {
                let pubkey = XOnlyPublicKey::try_from(*entry.wallet_pk())
                    .expect("something has gone horribly wrong");

                // This is a taproot pubkey so its parity has to be even.
                let pubkey = pubkey.public_key(Parity::Even);

                map.insert(entry.idx(), pubkey);
                map
            });

        Ok(operator_map.into())
    }

    async fn get_checkpoint_info(&self, idx: u64) -> RpcResult<Option<RpcCheckpointInfo>> {
        let entry = self
            .checkpoint_handle
            .get_checkpoint(idx)
            .await
            .map_err(|e| Error::Other(e.to_string()))?;
        let batch_comm: Option<BatchCheckpoint> = entry.map(Into::into);
        Ok(batch_comm.map(|bc| bc.batch_info().clone().into()))
    }

    async fn get_latest_checkpoint_index(&self) -> RpcResult<Option<u64>> {
        let idx = self
            .checkpoint_handle
            .get_last_checkpoint_idx()
            .await
            .map_err(|e| Error::Other(e.to_string()))?;

        return Ok(idx);
    }

    async fn get_l2_block_status(&self, block_height: u64) -> RpcResult<L2BlockStatus> {
        let cl_state = self.get_client_state().await;
        if let Some(last_checkpoint) = cl_state.l1_view().last_finalized_checkpoint() {
            if last_checkpoint.batch_info.includes_l2_block(block_height) {
                return Ok(L2BlockStatus::Finalized(last_checkpoint.height));
            }
        }
        if let Some(l1_height) = cl_state.l1_view().get_verified_l1_height(block_height) {
            return Ok(L2BlockStatus::Verified(l1_height));
        }

        if let Some(sync_status) = cl_state.sync() {
            if block_height < sync_status.chain_tip_height() {
                return Ok(L2BlockStatus::Confirmed);
            }
        }

        Ok(L2BlockStatus::Unknown)
    }

    async fn get_sync_event(&self, idx: u64) -> RpcResult<Option<SyncEvent>> {
        let db = self.database.clone();

        let ev: Option<SyncEvent> = wait_blocking("fetch_sync_event", move || {
<<<<<<< HEAD
            Ok(db.sync_event_db().get_sync_event(idx)?)
=======
            Ok(db.sync_event_provider().get_sync_event(idx)?)
>>>>>>> 9c45b61e
        })
        .await?;

        Ok(ev)
    }

    async fn get_last_sync_event_idx(&self) -> RpcResult<u64> {
        let db = self.database.clone();

        let last = wait_blocking("fetch_last_sync_event_idx", move || {
<<<<<<< HEAD
            Ok(db.sync_event_db().get_last_idx()?)
=======
            Ok(db.sync_event_provider().get_last_idx()?)
>>>>>>> 9c45b61e
        })
        .await?;

        // FIXME returning MAX if we haven't produced one yet, should figure
        // something else out
        Ok(last.unwrap_or(u64::MAX))
    }

    async fn get_client_update_output(&self, idx: u64) -> RpcResult<Option<ClientUpdateOutput>> {
        let db = self.database.clone();

        let res = wait_blocking("fetch_client_update_output", move || {
<<<<<<< HEAD
            let client_state_db = db.client_state_db();

            let writes = client_state_db.get_client_state_writes(idx)?;
            let actions = client_state_db.get_client_update_actions(idx)?;

            match (writes, actions) {
=======
            let prov = db.client_state_provider();

            let w = prov.get_client_state_writes(idx)?;
            let a = prov.get_client_update_actions(idx)?;

            match (w, a) {
>>>>>>> 9c45b61e
                (Some(w), Some(a)) => Ok(Some(ClientUpdateOutput::new(w, a))),
                // normally this is just that they're both missing
                _ => Ok(None),
            }
        })
        .await?;

        Ok(res)
    }
}

/// Wrapper around [``tokio::task::spawn_blocking``] that handles errors in
/// external task and merges the errors into the standard RPC error type.
async fn wait_blocking<F, R>(name: &'static str, f: F) -> Result<R, Error>
where
    F: Fn() -> Result<R, Error> + Sync + Send + 'static,
    R: Sync + Send + 'static,
{
    match tokio::task::spawn_blocking(f).await {
        Ok(v) => v,
        Err(_) => {
            error!(%name, "background task aborted for unknown reason");
            Err(Error::BlockingAbort(name.to_owned()))
        }
    }
}

pub struct AdminServerImpl {
    stop_tx: Mutex<Option<oneshot::Sender<()>>>,
}

impl AdminServerImpl {
    pub fn new(stop_tx: oneshot::Sender<()>) -> Self {
        Self {
            stop_tx: Mutex::new(Some(stop_tx)),
        }
    }
}

#[async_trait]
impl StrataAdminApiServer for AdminServerImpl {
    async fn stop(&self) -> RpcResult<()> {
        let mut opt = self.stop_tx.lock().await;
        if let Some(stop_tx) = opt.take() {
            if stop_tx.send(()).is_err() {
                warn!("tried to send stop signal, channel closed");
            }
        }
        Ok(())
    }
}

pub struct SequencerServerImpl {
    inscription_handle: Arc<InscriptionHandle>,
    broadcast_handle: Arc<L1BroadcastHandle>,
    checkpoint_handle: Arc<CheckpointHandle>,
    params: Arc<Params>,
}

impl SequencerServerImpl {
    pub fn new(
        inscription_handle: Arc<InscriptionHandle>,
        broadcast_handle: Arc<L1BroadcastHandle>,
        params: Arc<Params>,
        checkpoint_handle: Arc<CheckpointHandle>,
    ) -> Self {
        Self {
            inscription_handle,
            broadcast_handle,
            params,
            checkpoint_handle,
        }
    }
}

#[async_trait]
impl StrataSequencerApiServer for SequencerServerImpl {
    async fn submit_da_blob(&self, blob: HexBytes) -> RpcResult<()> {
        let commitment = hash::raw(&blob.0);
        let blobintent = BlobIntent::new(BlobDest::L1, commitment, blob.0);
        // NOTE: It would be nice to return reveal txid from the submit method. But creation of txs
        // is deferred to signer in the writer module
        if let Err(e) = self
            .inscription_handle
            .submit_intent_async(blobintent)
            .await
        {
            return Err(Error::Other(e.to_string()).into());
        }
        Ok(())
    }

    async fn broadcast_raw_tx(&self, rawtx: HexBytes) -> RpcResult<Txid> {
        let tx: BTransaction = deserialize(&rawtx.0).map_err(|e| Error::Other(e.to_string()))?;
        let txid = tx.compute_txid();
        let dbid = *txid.as_raw_hash().as_byte_array();

        let entry = L1TxEntry::from_tx(&tx);

        self.broadcast_handle
            .put_tx_entry(dbid.into(), entry)
            .await
            .map_err(|e| Error::Other(e.to_string()))?;

        Ok(txid)
    }

    async fn submit_checkpoint_proof(&self, idx: u64, proofbytes: HexBytes) -> RpcResult<()> {
        debug!(%idx, "received checkpoint proof request");
        let mut entry = self
            .checkpoint_handle
            .get_checkpoint(idx)
            .await
            .map_err(|e| Error::Other(e.to_string()))?
            .ok_or(Error::MissingCheckpointInDb(idx))?;
        debug!(%idx, "found checkpoint in db");

        // If proof is not pending error out
        if entry.proving_status != CheckpointProvingStatus::PendingProof {
            return Err(Error::ProofAlreadyCreated(idx))?;
        }

        entry.proof = strata_zkvm::Proof::new(proofbytes.into_inner());
        entry.proving_status = CheckpointProvingStatus::ProofReady;

        let checkpoint = entry.clone().into_batch_checkpoint();

        verify_proof(&checkpoint, self.params.rollup())
            .map_err(|e| Error::InvalidProof(idx, e.to_string()))?;

        debug!(%idx, "Proof is pending, setting proof reaedy");

        self.checkpoint_handle
            .put_checkpoint_and_notify(idx, entry)
            .await
            .map_err(|e| Error::Other(e.to_string()))?;
        debug!(%idx, "Success");

        Ok(())
    }

    async fn get_tx_status(&self, txid: HexBytes32) -> RpcResult<Option<L1TxStatus>> {
        let mut txid = txid.0;
        txid.reverse();
        let id = Buf32::from(txid);
        Ok(self
            .broadcast_handle
            .get_tx_status(id)
            .await
            .map_err(|e| Error::Other(e.to_string()))?)
    }
}<|MERGE_RESOLUTION|>--- conflicted
+++ resolved
@@ -596,11 +596,7 @@
         let db = self.database.clone();
 
         let ev: Option<SyncEvent> = wait_blocking("fetch_sync_event", move || {
-<<<<<<< HEAD
             Ok(db.sync_event_db().get_sync_event(idx)?)
-=======
-            Ok(db.sync_event_provider().get_sync_event(idx)?)
->>>>>>> 9c45b61e
         })
         .await?;
 
@@ -611,11 +607,7 @@
         let db = self.database.clone();
 
         let last = wait_blocking("fetch_last_sync_event_idx", move || {
-<<<<<<< HEAD
             Ok(db.sync_event_db().get_last_idx()?)
-=======
-            Ok(db.sync_event_provider().get_last_idx()?)
->>>>>>> 9c45b61e
         })
         .await?;
 
@@ -628,21 +620,12 @@
         let db = self.database.clone();
 
         let res = wait_blocking("fetch_client_update_output", move || {
-<<<<<<< HEAD
             let client_state_db = db.client_state_db();
 
             let writes = client_state_db.get_client_state_writes(idx)?;
             let actions = client_state_db.get_client_update_actions(idx)?;
 
             match (writes, actions) {
-=======
-            let prov = db.client_state_provider();
-
-            let w = prov.get_client_state_writes(idx)?;
-            let a = prov.get_client_update_actions(idx)?;
-
-            match (w, a) {
->>>>>>> 9c45b61e
                 (Some(w), Some(a)) => Ok(Some(ClientUpdateOutput::new(w, a))),
                 // normally this is just that they're both missing
                 _ => Ok(None),
