--- conflicted
+++ resolved
@@ -3,13 +3,9 @@
     sync::{Arc, RwLock},
 };
 
-<<<<<<< HEAD
-use strata_db::traits::{ProverDatabase, ProverTaskDatabase};
-=======
 use bincode::deserialize;
 use bitcoin::consensus;
-use strata_db::traits::{ProverDataProvider, ProverDataStore, ProverDatabase};
->>>>>>> 9c45b61e
+use strata_db::traits::{ProverDatabase, ProverTaskDatabase};
 use strata_proofimpl_evm_ee_stf::ELProofInput;
 use strata_rocksdb::{
     prover::db::{ProofDb, ProverDB},
@@ -184,7 +180,7 @@
     };
 
     let (proof, vk) = vm.prove(zkvm_input)?;
-    let agg_input = ProofWithVkey::new(proof.into(), vk);
+    let agg_input = ProofWithVkey::new(proof, vk);
     Ok(agg_input)
 }
 
@@ -325,13 +321,8 @@
 
     fn save_proof_to_db(&self, task_id: Uuid, proof: &Proof) -> Result<(), anyhow::Error> {
         self.db
-<<<<<<< HEAD
             .prover_task_db()
             .insert_new_task_entry(*task_id.as_bytes(), proof.into())?;
-=======
-            .prover_store()
-            .insert_new_task_entry(*task_id.as_bytes(), proof.as_bytes().to_vec())?;
->>>>>>> 9c45b61e
         Ok(())
     }
 
