--- conflicted
+++ resolved
@@ -117,29 +117,18 @@
     println!("Fetching challenge from faucet");
 
     let client = reqwest::Client::new();
-<<<<<<< HEAD
-    let base = Url::from_str(&settings.faucet_endpoint)
+    let mut base_url = Url::from_str(&settings.faucet_endpoint)
         .user_error("Invalid faucet endopoint. Check the config file")?;
+    base_url = ensure_trailing_slash(base_url);
     let chain = Chain::from_network_type(network_type.clone()).user_error(format!(
         "Unsupported network {}. Must be `signet` or `alpen`",
         network_type
     ))?;
-    let endpoint = base
-        .join(&format!("/pow_challenge/{chain}"))
+    let endpoint = base_url
+        .join(&format!("pow_challenge/{chain}"))
         .expect("a valid URL");
 
     let res = client
-=======
-    let mut base_url = Url::from_str(&settings.faucet_endpoint).expect("valid url");
-    base_url = ensure_trailing_slash(base_url);
-
-    let endpoint = {
-        let chain = Chain::from_network_type(network_type.clone()).expect("conversion to succeed");
-        base_url.join(&format!("pow_challenge/{}", chain)).unwrap()
-    };
-
-    let challenge = client
->>>>>>> c34f7f02
         .get(endpoint)
         .send()
         .await
@@ -191,11 +180,7 @@
     println!("Claiming to {} address {}", network_type, address);
 
     let url = format!(
-<<<<<<< HEAD
-        "{base}/{}/{}/{}",
-=======
         "{base_url}{}/{}/{}",
->>>>>>> c34f7f02
         claim,
         encode(&solution.to_le_bytes()),
         address
@@ -230,52 +215,6 @@
 fn pow_valid(mut hasher: Sha256, difficulty: u8, solution: Solution) -> bool {
     hasher.update(solution);
     count_leading_zeros(&hasher.finalize()) >= difficulty
-<<<<<<< HEAD
-=======
-}
-
-fn resolve_signet_address(
-    args: &FaucetArgs,
-    seed: &Seed,
-    settings: &Settings,
-) -> bdk_wallet::bitcoin::Address {
-    let mut l1w =
-        SignetWallet::new(seed, settings.network, settings.signet_backend.clone()).unwrap();
-
-    match &args.address {
-        None => {
-            let address_info = l1w.reveal_next_address(KeychainKind::External);
-            l1w.persist().unwrap();
-            address_info.address
-        }
-        Some(address) => {
-            let address = Address::from_str(address).unwrap_or_else(|_| {
-                eprintln!("Invalid signet address provided as argument.");
-                std::process::exit(1);
-            });
-            address
-                .require_network(settings.network)
-                .expect("wrong bitcoin network")
-        }
-    }
-}
-
-fn resolve_strata_address(
-    args: &FaucetArgs,
-    seed: &Seed,
-    settings: &Settings,
-) -> alloy::primitives::Address {
-    let l2w = AlpenWallet::new(seed, &settings.alpen_endpoint).unwrap();
-
-    match &args.address {
-        Some(address) => AlpenAddress::from_str(address).unwrap_or_else(|_| {
-            eprintln!(
-                "Invalid strata address provided as argument - must be an EVM-compatible address."
-            );
-            std::process::exit(1);
-        }),
-        None => l2w.default_signer_address(),
-    }
 }
 
 /// Ensures that the URL has a trailing slash.
@@ -311,5 +250,4 @@
         let fixed = ensure_trailing_slash(url);
         assert_eq!(fixed.as_str(), "https://example.com/");
     }
->>>>>>> c34f7f02
 }