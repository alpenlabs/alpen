--- conflicted
+++ resolved
@@ -23,14 +23,11 @@
 tracing.workspace = true
 zeroize.workspace = true
 
-<<<<<<< HEAD
 [dev-dependencies]
 bitcoin.workspace = true
 strata-test-utils.workspace = true
 strata-key-derivation.workspace = true
 
-=======
->>>>>>> 403b15af
 [lints]
 rust.missing_docs = "warn"
 rust.rust_2018_idioms = { level = "deny", priority = -1 }
