use std::{panic, sync::Arc};

use bitcoin::{
    consensus::serialize,
    hashes::{sha256d, Hash},
    Block, Wtxid,
};
use secp256k1::XOnlyPublicKey;
use strata_db::traits::{Database, L1Database};
use strata_primitives::{
    block_credential::CredRule,
    buf::Buf32,
    l1::{L1BlockManifest, L1BlockRecord, L1TxProof},
    params::{Params, RollupParams},
    proof::RollupVerifyingKey,
};
use strata_risc0_adapter;
use strata_sp1_adapter;
use strata_state::{
<<<<<<< HEAD
    batch::{BatchCheckpoint, BatchCheckpointWithCommitment, CommitmentInfo},
=======
    batch::{BatchCheckpoint, CheckpointProofOutput},
>>>>>>> b0922892
    l1::L1Tx,
    sync_event::SyncEvent,
    tx::ProtocolOperation,
};
use strata_tx_parser::messages::{BlockData, L1Event};
use strata_zkvm::{ProofReceipt, ZkVmError, ZkVmResult};
use tokio::sync::mpsc;
use tracing::*;

use crate::csm::ctl::CsmController;

/// Consumes L1 events and reflects them in the database.
pub fn bitcoin_data_handler_task<D: Database + Send + Sync + 'static>(
    l1db: Arc<D::L1DB>,
    csm_ctl: Arc<CsmController>,
    mut event_rx: mpsc::Receiver<L1Event>,
    params: Arc<Params>,
) -> anyhow::Result<()> {
    // Parse the sequencer pubkey once here as this involves and FFI call that we don't want to be
    // calling per event although it can be generated from the params passed to the relevant event
    // handler.
    let seq_pubkey = match params.rollup.cred_rule {
        CredRule::Unchecked => None,
        CredRule::SchnorrKey(buf32) => Some(
            XOnlyPublicKey::try_from(buf32)
                .expect("the sequencer pubkey must be valid in the params"),
        ),
    };

    while let Some(event) = event_rx.blocking_recv() {
        if let Err(e) =
            handle_bitcoin_event(event, l1db.as_ref(), csm_ctl.as_ref(), &params, seq_pubkey)
        {
            error!(err = %e, "failed to handle L1 event");
        }
    }

    info!("L1 event stream closed, store task exiting...");
    Ok(())
}

fn handle_bitcoin_event<L1D>(
    event: L1Event,
    l1db: &L1D,
    csm_ctl: &CsmController,
    params: &Arc<Params>,
    seq_pubkey: Option<XOnlyPublicKey>,
) -> anyhow::Result<()>
where
    L1D: L1Database + Sync + Send + 'static,
{
    match event {
        L1Event::RevertTo(revert_blk_num) => {
            // L1 reorgs will be handled in L2 STF, we just have to reflect
            // what the client is telling us in the database.
            l1db.revert_to_height(revert_blk_num)?;
            debug!(%revert_blk_num, "wrote revert");

            // Write to sync event db.
            let ev = SyncEvent::L1Revert(revert_blk_num);
            csm_ctl.submit_event(ev)?;

            Ok(())
        }

        L1Event::BlockData(blockdata, epoch) => {
            let height = blockdata.block_num();

            // Bail out fast if we don't have to care.
            let horizon = params.rollup().horizon_l1_height;
            if height < horizon {
                warn!(%height, %horizon, "ignoring BlockData for block before horizon");
                return Ok(());
            }

            let l1blkid = blockdata.block().block_hash();

            let manifest = generate_block_manifest(blockdata.block(), epoch);
            let l1txs: Vec<_> = generate_l1txs(&blockdata);
            let num_txs = l1txs.len();
            l1db.put_block_data(blockdata.block_num(), manifest, l1txs.clone())?;
            info!(%height, %l1blkid, txs = %num_txs, "wrote L1 block manifest");

            // Write to sync event db if it's something we care about.
            let blkid: Buf32 = blockdata.block().block_hash().into();
            let ev = SyncEvent::L1Block(blockdata.block_num(), blkid.into());
            csm_ctl.submit_event(ev)?;

            // Check for da batch and send event accordingly
            debug!(?height, "Checking for da batch");
            let checkpoints = check_for_da_batch(&blockdata, seq_pubkey);
            debug!(?checkpoints, "Received checkpoints");
            if !checkpoints.is_empty() {
                let ev = SyncEvent::L1DABatch(height, checkpoints);
                csm_ctl.submit_event(ev)?;
            }

            // TODO: Check for deposits and forced inclusions and emit appropriate events

            Ok(())
        }

        L1Event::GenesisVerificationState(height, header_verification_state) => {
            let ev = SyncEvent::L1BlockGenesis(height, header_verification_state);
            csm_ctl.submit_event(ev)?;
            Ok(())
        }
    }
}

/// Parses inscriptions and checks for batch data in the transactions
fn check_for_da_batch(
    blockdata: &BlockData,
    seq_pubkey: Option<XOnlyPublicKey>,
) -> Vec<BatchCheckpointWithCommitment> {
    let protocol_ops_txs = blockdata.protocol_ops_txs();

    let signed_checkpts = protocol_ops_txs
        .iter()
        .filter_map(|ops_txs| match ops_txs.proto_op() {
            strata_state::tx::ProtocolOperation::Checkpoint(inscription) => Some((
                inscription,
                &blockdata.block().txdata[ops_txs.index() as usize],
            )),
            _ => None,
        });

    let sig_verified_checkpoints = signed_checkpts.filter_map(|(signed_checkpoint, tx)| {
        if let Some(seq_pubkey) = seq_pubkey {
            if !signed_checkpoint.verify_sig(&seq_pubkey.into()) {
                error!(
                    ?tx,
                    ?signed_checkpoint,
                    "signature verification failed on checkpoint"
                );
                return None;
            }
        }
        let checkpoint: BatchCheckpoint = signed_checkpoint.clone().into();

        let blockhash = Buf32::from(*blockdata.block().block_hash().as_byte_array());
        let txid = Buf32::from(*tx.compute_txid().as_byte_array());
        let wtxid = Buf32::from(*tx.compute_wtxid().as_byte_array());
        let block_height = blockdata.block_num();
        let position = blockdata
            .block()
            .txdata
            .iter()
            .position(|x| x == tx)
            .unwrap() as u32;
        let commitment_info = CommitmentInfo::new(blockhash, txid, wtxid, block_height, position);

        Some(BatchCheckpointWithCommitment::new(
            checkpoint,
            commitment_info,
        ))
    });
    sig_verified_checkpoints.collect()
}

/// Verify that the provided checkpoint proof is valid for the verifier key.
///
/// # Caution
///
/// If the checkpoint proof is empty, this function returns an `Ok(())`.
pub fn verify_proof(
    checkpoint: &BatchCheckpoint,
    proof_receipt: &ProofReceipt,
    rollup_params: &RollupParams,
) -> ZkVmResult<()> {
    let rollup_vk = rollup_params.rollup_vk;
    let checkpoint_idx = checkpoint.batch_info().idx();
    let proof = checkpoint.proof();
    info!(%checkpoint_idx, "verifying proof");

    // FIXME: we are accepting empty proofs for now (devnet) to reduce dependency on the prover
    // infra.
    if rollup_params.proof_publish_mode.allow_empty() && proof_receipt.is_empty() {
        warn!(%checkpoint_idx, "verifying empty proof as correct");
        return Ok(());
    }

    let expected_public_output = checkpoint.get_proof_output();
    let actual_public_output: CheckpointProofOutput =
        borsh::from_slice(proof_receipt.public_values().as_bytes())
            .map_err(|e| ZkVmError::OutputExtractionError { source: e.into() })?;
    if expected_public_output != actual_public_output {
        dbg!(actual_public_output, expected_public_output);
        return Err(ZkVmError::ProofVerificationError(
            "Public output mismatch during proof verification".to_string(),
        ));
    }
    let public_params_raw = proof_receipt.public_values().as_bytes();

    // NOTE/TODO: this should also verify that this checkpoint is based on top of some previous
    // checkpoint
    match rollup_vk {
        RollupVerifyingKey::Risc0VerifyingKey(vk) => {
            strata_risc0_adapter::verify_groth16(proof, vk.as_ref(), public_params_raw)
        }
        RollupVerifyingKey::SP1VerifyingKey(vk) => {
            strata_sp1_adapter::verify_groth16(proof, vk.as_ref(), public_params_raw)
        }
        // In Native Execution mode, we do not actually generate the proof to verify. Checking
        // public parameters is sufficient.
        RollupVerifyingKey::NativeVerifyingKey(_) => Ok(()),
    }
}

/// Given a block, generates a manifest of the parts we care about that we can
/// store in the database.
fn generate_block_manifest(block: &Block, epoch: u64) -> L1BlockManifest {
    let blockid = Buf32::from(block.block_hash().to_raw_hash().to_byte_array());
    let root = block
        .witness_root()
        .map(|x| x.to_byte_array())
        .unwrap_or_default();
    let header = serialize(&block.header);

    let mf = L1BlockRecord::new(blockid, header, Buf32::from(root));
    L1BlockManifest::new(mf, epoch)
}

fn generate_l1txs(blockdata: &BlockData) -> Vec<L1Tx> {
    blockdata
        .protocol_ops_txs()
        .iter()
        .map(|ops_txs| {
            extract_l1tx_from_block(
                blockdata.block(),
                ops_txs.index(),
                ops_txs.proto_op().clone(),
            )
        })
        .collect()
}

/// Generates an L1 transaction with proof for a given transaction index in a block.
///
/// # Parameters
/// - `block`: The block containing the transactions.
/// - `idx`: The index of the transaction within the block's transaction data.
/// - `txid_bytes`: computed txid of the Tx in [u8;32] form
/// - `proto_op`: Protocol operation data after parsing and gathering relevant tx
///
/// # Returns
/// - An `L1Tx` struct containing the proof and the serialized transaction.
///
/// # Panics
/// - If the `idx` is out of bounds for the block's transaction data.
fn extract_l1tx_from_block(block: &Block, idx: u32, proto_op: ProtocolOperation) -> L1Tx {
    assert!(
        (idx as usize) < block.txdata.len(),
        "utils: tx idx out of range of block txs"
    );
    let tx = &block.txdata[idx as usize];

    // Get all witness ids for txs
    let wtxids = &block
        .txdata
        .iter()
        .enumerate()
        .map(|(i, x)| {
            if i == 0 {
                Wtxid::all_zeros() // Coinbase's wtxid is all zeros
            } else {
                x.compute_wtxid()
            }
        })
        .collect::<Vec<_>>();
    let (cohashes, _wtxroot) = get_cohashes_from_wtxids(wtxids, idx);

    let proof = L1TxProof::new(idx, cohashes);
    let tx = serialize(tx);

    L1Tx::new(proof, tx, proto_op)
}

/// Generates cohashes for an wtxid in particular index with in given slice of wtxids.
///
/// # Parameters
/// - `wtxids`: The witness txids slice
/// - `index`: The index of the txn for which we want the cohashes
///
/// # Returns
/// - A tuple `(Vec<Buf32>, Buf32)` containing the cohashes and the merkle root
///
/// # Panics
/// - If the `index` is out of bounds for the `wtxids` length
fn get_cohashes_from_wtxids(wtxids: &[Wtxid], index: u32) -> (Vec<Buf32>, Buf32) {
    assert!(
        (index as usize) < wtxids.len(),
        "The transaction index should be within the txids length"
    );

    let mut curr_level: Vec<_> = wtxids
        .iter()
        .cloned()
        .map(|x| x.to_raw_hash().to_byte_array())
        .collect();
    let mut curr_index = index;
    let mut proof = Vec::new();

    while curr_level.len() > 1 {
        let len = curr_level.len();
        if len % 2 != 0 {
            curr_level.push(curr_level[len - 1]);
        }

        let proof_item_index = if curr_index % 2 == 0 {
            curr_index + 1
        } else {
            curr_index - 1
        };

        let item = curr_level[proof_item_index as usize];
        proof.push(item.into());

        // construct pairwise hash
        curr_level = curr_level
            .chunks(2)
            .map(|pair| {
                let [a, b] = pair else {
                    panic!("utils: cohash chunk should be a pair");
                };
                let mut arr = [0u8; 64];
                arr[..32].copy_from_slice(a);
                arr[32..].copy_from_slice(b);
                *sha256d::Hash::hash(&arr).as_byte_array()
            })
            .collect::<Vec<_>>();
        curr_index >>= 1;
    }
    (proof, curr_level[0].into())
}<|MERGE_RESOLUTION|>--- conflicted
+++ resolved
@@ -17,11 +17,9 @@
 use strata_risc0_adapter;
 use strata_sp1_adapter;
 use strata_state::{
-<<<<<<< HEAD
-    batch::{BatchCheckpoint, BatchCheckpointWithCommitment, CommitmentInfo},
-=======
-    batch::{BatchCheckpoint, CheckpointProofOutput},
->>>>>>> b0922892
+    batch::{
+        BatchCheckpoint, BatchCheckpointWithCommitment, CheckpointProofOutput, CommitmentInfo,
+    },
     l1::L1Tx,
     sync_event::SyncEvent,
     tx::ProtocolOperation,
