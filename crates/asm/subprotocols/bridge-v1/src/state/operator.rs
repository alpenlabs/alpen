--- conflicted
+++ resolved
@@ -322,19 +322,14 @@
         }
 
         if !updates.is_empty() || !inserts.is_empty() {
-<<<<<<< HEAD
-            // Recalculate aggregated key based on current multisig members
+            // Recalculate aggregated key based on active operators
             let active_keys: Vec<Buf32> = self
-                .current_multisig
-=======
-            // Recalculate aggregated key based on active operators
-            let active_keys: Vec<&Buf32> = self
                 .active_operators
->>>>>>> 4d012540
                 .active_indices()
                 .filter_map(|op| {
-                    self.get_operator(op)
-                        .map(|entry| Buf32::from(*entry.wallet_pk()))
+                    self.get_operator(op).map(|entry| {
+                        Buf32::from(entry.wallet_pk().x_only_public_key().0.serialize())
+                    })
                 })
                 .collect();
 
