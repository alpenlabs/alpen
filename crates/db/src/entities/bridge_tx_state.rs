//! Defines the [`BridgeTxState`] type that tracks the state of signature collection for a
//! particular [`Psbt`](bitcoin::Psbt).

use std::{collections::BTreeMap, ops::Not};

use alpen_express_primitives::{
    bridge::{
        Musig2PartialSig, Musig2PubNonce, Musig2SecNonce, OperatorIdx, OperatorPartialSig,
        PartialSigTable, PublickeyTable, TxSigningData,
    },
    l1::{BitcoinPsbt, SpendInfo},
};
use arbitrary::Arbitrary;
use bitcoin::{Transaction, TxOut, Txid};
use borsh::{BorshDeserialize, BorshSerialize};
use musig2::{PartialSignature, PubNonce};

use super::errors::{BridgeTxStateError, EntityResult};

/// The state a transaction is in with respect to the number of signatures that have been collected
/// from the bridge federation signatories.
#[derive(Debug, Clone, PartialEq, Arbitrary, BorshSerialize, BorshDeserialize)]
pub struct BridgeTxState {
    /// The partially signed bitcoin transaction that this state tracks.
    psbt: BitcoinPsbt,

    /// The witness elements required to spend a taproot output.
    spend_infos: Vec<Option<SpendInfo>>,

    /// The table of pubkeys that is used to lock the UTXO present as an input in the psbt.
    /// This table maps the [`OperatorIdx`] to their corresponding pubkeys.
    pubkey_table: PublickeyTable,

    /// The private nonce unique to the transaction being tracked by this state.
    // FIXME: storing the secret nonce in the db is not a good practice but since it needs to be
    // generated uniquely per transaction that is to be signed, we store it here.
    // For more on nonce security, see [this](https://docs.rs/musig2/latest/musig2/#security).
    secnonce: Musig2SecNonce,

    /// The (public) nonces shared for the particular [`Psbt`](bitcoin::Psbt)
    /// that this state tracks under MuSig2.
    collected_nonces: BTreeMap<OperatorIdx, Musig2PubNonce>,

    /// The table of signatures collected so far per operator and per input in the [`Self::psbt`].
    collected_sigs: Vec<PartialSigTable>,
}

impl BridgeTxState {
    /// Create a new [`BridgeTxState`] for the given [`Psbt`](bitcoin::Psbt)
    /// and list of [`bitcoin::secp256k1::PublicKey`].
    pub fn new(
        tx_signing_data: TxSigningData,
        pubkey_table: PublickeyTable,
        sec_nonce: Musig2SecNonce,
    ) -> EntityResult<Self> {
        let num_inputs = tx_signing_data.psbt.inner().inputs.len();

        let collected_sigs = vec![PartialSigTable::from(BTreeMap::new()); num_inputs];

        let collected_nonces: BTreeMap<OperatorIdx, Musig2PubNonce> = BTreeMap::new();

        Ok(Self {
            psbt: tx_signing_data.psbt,
            spend_infos: tx_signing_data.spend_infos,
            pubkey_table,
            secnonce: sec_nonce,
            collected_nonces,
            collected_sigs,
        })
    }

    /// Get the [`Psbt`](bitcoin::Psbt) that this state is associated with.
    pub fn psbt(&self) -> &BitcoinPsbt {
        &self.psbt
    }

<<<<<<< HEAD
    /// Get the spend info associated with each input in the PSBT.
    pub fn spend_infos(&self) -> &[Option<SpendInfo>] {
=======
    /// Get the spend info associated with each input in the [`Psbt`](bitcoin::Psbt).
    pub fn spend_infos(&self) -> &[SpendInfo] {
>>>>>>> 6cb55afd
        &self.spend_infos[..]
    }

    /// Get the relevant previous outputs of the [`Psbt`](bitcoin::Psbt)
    /// that this state tracks.
    pub fn prevouts(&self) -> Vec<TxOut> {
        self.psbt()
            .inner()
            .inputs
            .iter()
            .map(|input| {
                input
                    .witness_utxo
                    .clone()
                    .expect("witness UTXO must be present")
            })
            .collect()
    }

    /// Get the number of required signatures for the [`Psbt`](bitcoin::Psbt)
    /// to be considered fully signed.
    pub fn required_signatures(&self) -> usize {
        self.pubkey_table.0.keys().len()
    }

    /// Get the private nonce for the transaction being tracked in this state.
    pub fn secnonce(&self) -> &Musig2SecNonce {
        &self.secnonce
    }

    /// Get the [`PublickeyTable`] that maps [`OperatorIdx`] to the corresponding `PublicKey`
    /// correspondng to the multisig.
    pub fn pubkeys(&self) -> &PublickeyTable {
        &self.pubkey_table
    }

    /// Get the unsigned transaction from the [`Psbt`](bitcoin::Psbt).
    pub fn unsigned_tx(&self) -> &Transaction {
        &self.psbt().inner().unsigned_tx
    }

    /// Compute the Transaction ID for the [`Psbt`](bitcoin::Psbt) that this state tracks.
    pub fn compute_txid(&self) -> Txid {
        self.psbt.compute_txid()
    }

    /// Get the map of collected nonces.
    pub fn collected_nonces(&self) -> &BTreeMap<OperatorIdx, Musig2PubNonce> {
        &self.collected_nonces
    }

    /// Get table of signatures collected so far per input in the transaction.
    pub fn collected_sigs(&self) -> impl Iterator<Item = &BTreeMap<OperatorIdx, Musig2PartialSig>> {
        self.collected_sigs.iter().map(|v| &v.0)
    }

    /// Get the ordered list of nonces collected so far.
    // NOTE: As accessing the list of nonces is usually done to `sum` them up, it's convenient to
    // return an iterator over the inner `PubNonce` type.
    pub fn ordered_nonces(&self) -> impl IntoIterator<Item = PubNonce> + '_ {
        self.collected_nonces().values().map(|v| v.inner().clone())
    }

    /// Check if all the nonces have been received.
    pub fn has_all_nonces(&self) -> bool {
        // Since we only add valid nonces (by checking the pubkey table), just checking the length
        // should be sufficient.
        self.collected_nonces.keys().len() == self.required_signatures()
    }

    /// Add a nonce to the collected nonces.
    ///
    /// # Returns
    ///
    /// A flag indicating whether adding this nonce completes the collection.
    pub fn add_nonce(
        &mut self,
        operator_index: &OperatorIdx,
        nonce: Musig2PubNonce,
    ) -> EntityResult<bool> {
        if self.pubkey_table.0.contains_key(operator_index).not() {
            return Err(BridgeTxStateError::Unauthorized)?;
        }

        self.collected_nonces.insert(*operator_index, nonce);

        Ok(self.has_all_nonces())
    }

    /// Check if all the required signatures have been collected for the
    /// [`Psbt`](bitcoin::Psbt).
    pub fn is_fully_signed(&self) -> bool {
        // for each input, check all signatures have been collected
        // each signature is added only if the signer is part of the `pubkey_table`,
        // so checking the total number of signatures so far suffices.
        self.collected_sigs
            .iter()
            .all(|input| input.0.keys().len() == self.required_signatures())
    }

    /// Add a signature to the collection. If the signature corresponding to a particular pubkey has
    /// already been added, it is updated.
    ///
    /// **Note**: This being a database-related operation, no validation is performed on the
    /// provided signature as that requires access to a signing module. The only validation that
    /// this method performs is that the signature comes from an [`OperatorIdx`] that is part of
    /// the `Self::pubkey_table`. It is assumed that all necessary validation has already been
    /// performed at the callsite.
    ///
    /// # Returns
    ///
    /// A boolean flag indicating whether the added signature completes the set of required
    /// signatures.
    ///
    /// # Errors
    ///
    /// If the [`OperatorPartialSig::signer_index`] is not a part of the required signatories or the
    /// `input_index` is not part of the [`Psbt`](bitcoin::Psbt).
    pub fn add_signature(
        &mut self,
        signature_info: OperatorPartialSig,
        input_index: usize,
    ) -> EntityResult<bool> {
        if self.psbt().inner().inputs.get(input_index).is_none() {
            let txid = self.compute_txid();
            return Err(BridgeTxStateError::TxinIdxOutOfBounds(txid, input_index))?;
        }

        // Some extra validation (should also be done by the rollup node)
        // Check if the signer is authorized i.e., they are part of the federation.
        let signer_index = signature_info.signer_index();

        if self.pubkey_table.0.contains_key(signer_index).not() {
            return Err(BridgeTxStateError::Unauthorized)?;
        }

        self.collected_sigs[input_index]
            .0
            .insert(*signer_index, *signature_info.signature());

        Ok(self.is_fully_signed())
    }

    /// Get the ordered signatures per input collected so far.
    pub fn ordered_sigs(
        &self,
    ) -> impl Iterator<Item = impl Iterator<Item = PartialSignature> + '_> {
        self.collected_sigs
            .iter()
            .map(move |sigs| sigs.0.values().map(|v| *v.inner()))
    }
}

#[cfg(test)]
mod tests {
    use std::collections::BTreeMap;

    use alpen_test_utils::bridge::{
        generate_keypairs, generate_mock_tx_signing_data, generate_pubkey_table,
        generate_sec_nonce, permute,
    };
    use arbitrary::Unstructured;

    use super::*;
    use crate::entities::errors::EntityError;

    #[test]
    fn test_has_all_nonces() {
        let own_index = 0;
        let num_operators = 2;
        let num_inputs = 1;
        let mut tx_state = create_mock_tx_state(own_index, num_inputs, num_operators);

        assert!(
            !tx_state.has_all_nonces(),
            "expected: false since no nonces have been collected but got: true"
        );

        let data = vec![0u8; 1024];
        let mut unstructured = Unstructured::new(&data[..]);

        for i in 0..num_operators {
            let random_nonce = Musig2PubNonce::arbitrary(&mut unstructured)
                .expect("should produce random pubnonce");

            tx_state
                .add_nonce(&(i as u32), random_nonce)
                .expect("should be able to add nonce");
        }

        assert!(
            tx_state.has_all_nonces(),
            "expected: true but got: false for the collected nonces: {:?}",
            tx_state.collected_nonces()
        );
    }

    #[test]
    fn test_add_nonce() {
        let own_index = 0;
        let num_operators = 2;
        let num_inputs = 1;
        let mut tx_state = create_mock_tx_state(own_index, num_inputs, num_operators);

        let data = vec![0u8; 1024];
        let mut unstructured = Unstructured::new(&data[..]);

        for i in 0..num_operators {
            let random_nonce = Musig2PubNonce::arbitrary(&mut unstructured)
                .expect("should produce random pubnonce");

            let result = tx_state.add_nonce(&(i as u32), random_nonce);

            assert!(result.is_ok(), "operator {} should exist", i);

            if (i + 1) < num_operators {
                assert!(!result.unwrap(), "should not have all nonces");
            } else {
                assert!(result.unwrap(), "should have all nonces");
            }
        }

        let random_nonce =
            Musig2PubNonce::arbitrary(&mut unstructured).expect("should produce random pubnonce");
        let result = tx_state.add_nonce(&(num_operators as u32), random_nonce);

        assert!(
            result.is_err_and(|e| matches!(e, EntityError::BridgeTxState(BridgeTxStateError::Unauthorized))),
            "should result in `BridgeOpUnauthorized` error when adding nonce from an operator that is not part of the federation");
    }

    #[test]
    fn test_ordered_nonces() {
        let own_index = 0;
        let num_operators = 10;
        let num_inputs = 1;
        let mut tx_state = create_mock_tx_state(own_index, num_inputs, num_operators);

        let data = vec![0u8; 1024];
        let mut unstructured = Unstructured::new(&data[..]);

        let mut operator_ids = (0..num_operators)
            .map(|v| v as OperatorIdx)
            .collect::<Vec<OperatorIdx>>();
        permute(&mut operator_ids);

        let mut nonce_table: BTreeMap<OperatorIdx, PubNonce> = BTreeMap::new();
        for operator_idx in operator_ids {
            let operator_idx = operator_idx as OperatorIdx;

            let random_nonce = Musig2PubNonce::arbitrary(&mut unstructured)
                .expect("should produce random pubnonce");

            nonce_table.insert(operator_idx, random_nonce.inner().clone());
            let result = tx_state.add_nonce(&operator_idx, random_nonce);

            assert!(result.is_ok(), "operator {} should exist", operator_idx);
        }

        let ordered_nonces = tx_state
            .ordered_nonces()
            .into_iter()
            .collect::<Vec<PubNonce>>();

        // this is more readable as we are iterating over operator indexes
        #[allow(clippy::needless_range_loop)]
        for i in 0..num_operators {
            // order in the pubkey table
            assert_eq!(
                ordered_nonces[i],
                tx_state
                    .collected_nonces()
                    .get(&(i as OperatorIdx))
                    .unwrap()
                    .inner()
                    .clone(),
                "nonces not ordered, mismatch for index: {}",
                i
            );
        }
    }

    #[test]
    fn test_is_fully_signed_all_signatures_present() {
        let own_index = 0;
        let num_operators = 2;
        let num_inputs = 1;
        let mut tx_state = create_mock_tx_state(own_index, num_inputs, num_operators);

        for i in 0..num_operators {
            let data = vec![0u8; 32];
            let mut unstructured = Unstructured::new(&data);
            let sig = Musig2PartialSig::arbitrary(&mut unstructured)
                .expect("should generate arbitrary signature");

            tx_state
                .add_signature(OperatorPartialSig::new(sig, i as u32), 0)
                .unwrap();
        }

        assert!(
            tx_state.is_fully_signed(),
            "Expected transaction to be fully signed"
        );
    }

    #[test]
    fn test_is_fully_signed_missing_signature() {
        let own_index = 0;
        let num_operators = 1;
        let num_inputs = 1;
        let mut tx_state = create_mock_tx_state(own_index, num_inputs, num_operators);

        let data = vec![0u8; 32];
        let mut unstructured = Unstructured::new(&data);
        let sig = Musig2PartialSig::arbitrary(&mut unstructured)
            .expect("should generate arbitrary signature");

        tx_state
            .add_signature(OperatorPartialSig::new(sig, 0), 0)
            .unwrap();

        assert!(
            tx_state.is_fully_signed(),
            "Expected transaction to be fully signed"
        );

        // Remove the signature and test again
        tx_state.collected_sigs[0].0.remove(&(own_index as u32));
        assert!(
            !tx_state.is_fully_signed(),
            "Expected transaction to not be fully signed"
        );
    }

    #[test]
    fn test_add_signature_success() {
        let own_index = 0;
        let num_operators = 1;
        let num_inputs = 3;
        let mut tx_state = create_mock_tx_state(own_index, num_inputs, num_operators);

        let data = vec![0u8; 32];
        let mut unstructured = Unstructured::new(&data);
        let sig = Musig2PartialSig::arbitrary(&mut unstructured)
            .expect("should generate arbitrary signature");

        for input_index in 0..num_inputs {
            assert!(tx_state
                .add_signature(
                    OperatorPartialSig::new(sig, own_index as OperatorIdx),
                    input_index
                )
                .is_ok());

            assert_eq!(
                tx_state.collected_sigs[input_index]
                    .0
                    .get(&(own_index as u32)),
                Some(sig).as_ref()
            );
        }
    }

    #[test]
    fn test_add_signature_invalid_pubkey() {
        let own_index = 0;
        let num_operators = 1;
        let num_inputs = 1;
        let mut tx_state = create_mock_tx_state(own_index, num_inputs, num_operators);

        let data = vec![0u8; 32];
        let mut unstructured = Unstructured::new(&data);
        let sig = Musig2PartialSig::arbitrary(&mut unstructured)
            .expect("should generate arbitrary signature");

        let unauthorized_signer_index = num_operators + 1;
        let result = tx_state.add_signature(
            OperatorPartialSig::new(sig, unauthorized_signer_index as u32),
            0,
        );
        assert!(result.is_err());

        assert!(matches!(
            result.unwrap_err(),
            EntityError::BridgeTxState(BridgeTxStateError::Unauthorized),
        ));
    }

    #[test]
    fn test_add_signature_input_index_out_of_bounds() {
        let own_index = 0;
        let num_operators = 1;
        let num_inputs = 1;
        let mut tx_state = create_mock_tx_state(own_index, num_inputs, num_operators);

        let data = vec![0u8; 32];
        let mut unstructured = Unstructured::new(&data);
        let sig = Musig2PartialSig::arbitrary(&mut unstructured)
            .expect("should generate arbitrary signature");

        let invalid_input_index = 1;
        let result = tx_state.add_signature(
            OperatorPartialSig::new(sig, own_index as u32),
            invalid_input_index,
        );
        assert!(result.is_err());

        let expected_txid = tx_state.unsigned_tx().compute_txid();
        let actual_error = result.unwrap_err();

        match actual_error {
            EntityError::BridgeTxState(BridgeTxStateError::TxinIdxOutOfBounds(
                actual_txid,
                actual_index,
            )) => {
                assert_eq!(actual_txid, expected_txid, "txid should match");
                assert_eq!(actual_index, invalid_input_index);
            }
            _ => {
                panic!(
                    "error should have BridgeSigEntityError::TxinIdxOutOfBounds but got: {}",
                    actual_error
                );
            }
        }
    }

    #[test]
    fn test_ordered_sigs() {
        let own_index = 0;
        let num_operators = 1;
        let num_inputs = 3;
        let mut tx_state = create_mock_tx_state(own_index, num_inputs, num_operators);

        let mut operator_ids = (0..num_operators).collect::<Vec<usize>>();
        permute(&mut operator_ids);

        for input_index in 0..num_inputs {
            for operator_id in operator_ids.clone() {
                let data = vec![0u8; 32];
                let mut unstructured = Unstructured::new(&data);
                let sig = Musig2PartialSig::arbitrary(&mut unstructured)
                    .expect("should generate arbitrary signature");

                assert!(tx_state
                    .add_signature(
                        OperatorPartialSig::new(sig, operator_id as OperatorIdx),
                        input_index
                    )
                    .is_ok());
            }
        }

        for (input_index, ordered_sigs) in tx_state.ordered_sigs().enumerate() {
            for (i, sig) in ordered_sigs.enumerate().take(num_operators) {
                assert_eq!(
                    sig,
                    *tx_state
                        .collected_sigs()
                        .nth(input_index)
                        .expect("signature collection must exist at index")
                        .get(&(i as OperatorIdx))
                        .expect("signature for operator must exist in the collection")
                        .inner(),
                    "ordered sigs should be... ordered, mismatch at ({}, {})",
                    input_index,
                    i
                );
            }
        }
    }

    /// Creates a mock [`BridgeTxState`] for the given params. We do this manually here instead of
    /// leveraging [`arbitrary::Arbitrary`] since we want more fine-grained control over the created
    /// structure.
    fn create_mock_tx_state(
        own_index: usize,
        num_inputs: usize,
        num_operators: usize,
    ) -> BridgeTxState {
        let (pks, sks) = generate_keypairs(num_operators);

        let tx_output = generate_mock_tx_signing_data(num_inputs);

        let pubkey_table = generate_pubkey_table(&pks);

        let sec_nonce =
            generate_sec_nonce(&tx_output.psbt.compute_txid(), pks, sks[own_index], false);

        BridgeTxState::new(tx_output, pubkey_table, sec_nonce.into())
            .expect("Failed to create TxState")
    }
}<|MERGE_RESOLUTION|>--- conflicted
+++ resolved
@@ -74,13 +74,8 @@
         &self.psbt
     }
 
-<<<<<<< HEAD
-    /// Get the spend info associated with each input in the PSBT.
+    /// Get the spend info associated with each input in the [`Psbt`](bitcoin::Psbt).
     pub fn spend_infos(&self) -> &[Option<SpendInfo>] {
-=======
-    /// Get the spend info associated with each input in the [`Psbt`](bitcoin::Psbt).
-    pub fn spend_infos(&self) -> &[SpendInfo] {
->>>>>>> 6cb55afd
         &self.spend_infos[..]
     }
 
