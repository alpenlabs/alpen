--- conflicted
+++ resolved
@@ -844,15 +844,10 @@
     let _guard = span.enter();
 
     let deposit_request_outpoint = OutPoint { txid, vout: 0 };
-<<<<<<< HEAD
     let total_amount: Amount = Amount::from(BRIDGE_DENOMINATION) + DT_FEE;
-    let original_taproot_addr = BitcoinAddress::new(original_taproot_addr.as_unchecked().clone());
-=======
-    let total_amount: Amount = BRIDGE_DENOMINATION.into();
     let original_taproot_addr =
         BitcoinAddress::parse(&original_taproot_addr.to_string(), Network::Regtest)
             .expect("address should be valid for network");
->>>>>>> 4b3c2745
 
     event!(Level::INFO, action = "creating deposit info");
     DepositInfo::new(
